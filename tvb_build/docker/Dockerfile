FROM continuumio/miniconda3

RUN apt-get -y update && apt-get -y install build-essential gcc
RUN apt-get -y install texlive-base texlive-formats-extra
RUN apt-get -y update && apt-get -y install octave postgresql

USER postgres
RUN service postgresql start && createdb -O postgres tvb-test && psql --command "ALTER USER postgres WITH PASSWORD 'postgres';"

USER root
RUN conda update -n base -c defaults conda

RUN conda create -y --name tvb-docs python=3.7 nomkl numba scipy numpy networkx scikit-learn cython pip numexpr psutil
RUN conda install -y --name tvb-docs pytest pytest-cov pytest-benchmark pytest-mock matplotlib
RUN conda install -y --name tvb-docs psycopg2 pytables scikit-image==0.14.2 simplejson cherrypy docutils
RUN conda install -y --name tvb-docs -c conda-forge jupyterlab flask gevent
RUN /opt/conda/envs/tvb-docs/bin/pip install --upgrade pip
RUN /opt/conda/envs/tvb-docs/bin/pip install h5py>=2.10 formencode cfflib jinja2 nibabel sqlalchemy==1.1.14 sqlalchemy-migrate==0.11.0 allensdk BeautifulSoup4 subprocess32 flask-restplus
RUN /opt/conda/envs/tvb-docs/bin/pip install tvb-gdist typing sphinx==1.2.3 docutils==0.12

RUN conda create -y --name tvb-run python=3.7 nomkl numba scipy numpy networkx scikit-learn cython pip numexpr psutil
RUN conda install -y --name tvb-run pytest pytest-cov pytest-benchmark pytest-mock matplotlib
RUN conda install -y --name tvb-run psycopg2 pytables scikit-image==0.14.2 simplejson cherrypy docutils
RUN conda install -y --name tvb-run -c conda-forge jupyterlab flask gevent
RUN /opt/conda/envs/tvb-run/bin/pip install --upgrade pip
RUN /opt/conda/envs/tvb-run/bin/pip install h5py>=2.10 formencode cfflib jinja2 nibabel sqlalchemy==1.1.14 sqlalchemy-migrate==0.11.0 allensdk BeautifulSoup4 subprocess32 flask-restplus
RUN /opt/conda/envs/tvb-run/bin/pip install tvb-gdist typing

# Jupyther notebook configurations: set password
# tvb42
RUN /bin/bash -c "source activate tvb-run"; \
    /opt/conda/envs/tvb-run/bin/jupyter notebook --generate-config; \
    echo "c.NotebookApp.password='sha1:12bff019c253:9daecd92c2e9bdb10b3b8a06767a74a0fe078d7c'">>/root/.jupyter/jupyter_notebook_config.py

WORKDIR /root

RUN wget https://zenodo.org/record/3497545/files/tvb_data_2_0_1.zip?download=1 -O tvb_data.zip; \
    unzip tvb_data.zip; rm tvb_data.zip; \
    cd tvb_data; \
    /opt/conda/envs/tvb-run/bin/python setup.py develop;\
    /opt/conda/envs/tvb-docs/bin/python setup.py develop

# make sure a copy of tvb-root exists inside, for users without Github clone
<<<<<<< HEAD
RUN git clone --depth 1 https://github.com/the-virtual-brain/tvb-root.git; \
     cd tvb-root/tvb_build; \
=======
RUN git clone --depth 1 https://github.com/the-virtual-brain/tvb-root.git

ARG LAST_SHA=LATEST
RUN cd tvb-root; \
    git pull; \
    cd tvb_build; \
>>>>>>> 3a77e83f
    /bin/bash -c "source activate tvb-run && /bin/bash install_full_tvb.sh"; \
    /bin/bash -c "source activate tvb-docs && /bin/bash install_full_tvb.sh"

RUN mkdir /root/.tvb-temp; mkdir /root/.tvb-temp/logs; mkdir /root/TVB_DATA

COPY .tvb.configuration /root/.tvb.configuration

WORKDIR /root/tvb-root
# MOUNT -v [local- tvb-root - clone]:/root/tvb-root

# For building static help for web
#CMD ["bash","-c","source activate tvb-docs && cd tvb_build && python build_step1.py"]

# For building the Pypi packages
#CMD ["bash","-c","source activate tvb-run && cd tvb_build && bash package_for_pip.sh"]

# For running all unit-tests
# inspect output in local tvb-root/tvb_bin/TEST_OUTPUT folder
#<testsuite errors="100" failures="248" hostname="747eee3aaab5" name="pytest" skipped="3" tests="463"
#<testsuite errors="100" failures="237" hostname="fe4fc3f6b6c7" name="pytest" skipped="3" tests="463"
#CMD ["bash","-c","source activate tvb-run && cd tvb_bin && service postgresql start && bash run_tests.sh postgres"]

# For running Jupyter notebooks
# bind port 8888:8888
#CMD ["bash","-c","source activate tvb-run && cd tvb_documentation && jupyter notebook --ip 0.0.0.0 --no-browser --allow-root"]

# For running TVB Web GUI
# bind port 8080
# MOUNT -v [local- ~/TVB ]:/root/TVB_DATA
#CMD ["bash","-c","source activate tvb-run && cd tvb_bin && python -m tvb.interfaces.web.run WEB_PROFILE"]

CMD ["bash","-c","source activate tvb-run && /bin/bash"]<|MERGE_RESOLUTION|>--- conflicted
+++ resolved
@@ -41,17 +41,12 @@
     /opt/conda/envs/tvb-docs/bin/python setup.py develop
 
 # make sure a copy of tvb-root exists inside, for users without Github clone
-<<<<<<< HEAD
-RUN git clone --depth 1 https://github.com/the-virtual-brain/tvb-root.git; \
-     cd tvb-root/tvb_build; \
-=======
 RUN git clone --depth 1 https://github.com/the-virtual-brain/tvb-root.git
 
 ARG LAST_SHA=LATEST
 RUN cd tvb-root; \
     git pull; \
     cd tvb_build; \
->>>>>>> 3a77e83f
     /bin/bash -c "source activate tvb-run && /bin/bash install_full_tvb.sh"; \
     /bin/bash -c "source activate tvb-docs && /bin/bash install_full_tvb.sh"
 
