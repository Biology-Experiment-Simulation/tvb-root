# -*- coding: utf-8 -*-

from copy import deepcopy
from enum import Enum

import numpy
from six import string_types
from tvb.basic.logger.builder import get_logger
from tvb.basic.neotraits.api import List, Attr
from tvb.datatypes.sensors import Sensors, SensorsEEG, SensorsMEG, SensorsInternal
from tvb.datatypes.time_series import TimeSeries as TimeSeriesTVB
from tvb.datatypes.time_series import TimeSeriesEEG as TimeSeriesEEGTVB
from tvb.datatypes.time_series import TimeSeriesMEG as TimeSeriesMEGTVB
from tvb.datatypes.time_series import TimeSeriesRegion as TimeSeriesRegionTVB
from tvb.datatypes.time_series import TimeSeriesSEEG as TimeSeriesSEEGTVB
from tvb.datatypes.time_series import TimeSeriesSurface as TimeSeriesSurfaceTVB
from tvb.datatypes.time_series import TimeSeriesVolume as TimeSeriesVolumeTVB
from tvb.simulator.plot.utils import ensure_list

from tvb.contrib.scripts.datatypes.base import BaseModel
from tvb.contrib.scripts.utils.data_structures_utils import is_integer, monopolar_to_bipolar


logger = get_logger(__name__)


class TimeSeriesDimensions(Enum):
    TIME = "Time"
    VARIABLES = "State Variable"

    SPACE = "Space"
    REGIONS = "Region"
    VERTEXES = "Vertex"
    SENSORS = "Sensor"

    SAMPLES = "Sample"
    MODES = "Mode"

    X = "x"
    Y = "y"
    Z = "z"


LABELS_ORDERING = [TimeSeriesDimensions.TIME.value,
                   TimeSeriesDimensions.VARIABLES.value,
                   TimeSeriesDimensions.SPACE.value,
                   TimeSeriesDimensions.SAMPLES.value]


class PossibleVariables(Enum):
    LFP = "lfp"
    SOURCE = "source"
    SENSORS = "sensors"
    EEG = "eeg"
    MEEG = "meeg"
    SEEG = "seeg"
    X = "x"
    Y = "y"
    Z = "z"


def prepare_4d(data, LOG=logger):
    if data.ndim < 2:
        LOG.error("The data array is expected to be at least 2D!")
        raise ValueError
    if data.ndim < 4:
        if data.ndim == 2:
            data = numpy.expand_dims(data, 2)
        data = numpy.expand_dims(data, 3)
    return data


def _slice_data(data, slice_tuple):
    output_data = data[slice_tuple[0]]
    preslices = [slice(None)]
    for i_dim, this_slice in enumerate(slice_tuple[1:]):
        current_slices = tuple(preslices + [this_slice])
        output_data = output_data[current_slices]
        preslices.append(slice(None))
    return output_data


class TimeSeries(TimeSeriesTVB, BaseModel):

    @property
    def name(self):
        return self.title

    @property
    def shape(self):
        return self.data.shape

    @property
    def number_of_dimensions(self):
        return self.nr_dimensions

    @property
    def size(self):
        return self.data.size

    def _return_shape_of_dim(self, dim):
        try:
            return self.data.shape[dim]
        except:
            return None

    @property
    def time_length(self):
        return self._return_shape_of_dim(0)

    @property
    def number_of_variables(self):
        return self._return_shape_of_dim(1)

    @property
    def number_of_labels(self):
        return self._return_shape_of_dim(2)

    @property
    def number_of_samples(self):
        return self._return_shape_of_dim(3)

    @property
    def end_time(self):
        return self.start_time + (self.time_length - 1) * self.sample_period

    @property
    def duration(self):
        return (self.time_length - 1) * self.sample_period

    @property
    def time_unit(self):
        return self.sample_period_unit

    @property
    def sample_rate(self):
        if len(self.sample_period_unit) > 0 and self.sample_period_unit[0] == "m":
            return 1000.0 / self.sample_period
        return 1.0 / self.sample_period

    @property
    def space_labels(self):
        return numpy.array(self.labels_dimensions.get(self.labels_ordering[2], []))

    @property
    def variables_labels(self):
        return numpy.array(self.labels_dimensions.get(self.labels_ordering[1], []))

    @property
    def squeezed(self):
        return self.data.squeeze()

    @property
    def flattened(self):
        return self.data.flatten()

    def from_xarray_DataArray(self, xrdtarr, **kwargs):
        # We assume that time is in the first dimension
        labels_ordering = xrdtarr.coords.dims
        labels_dimensions = {}
        for dim in labels_ordering[1:]:
            labels_dimensions[dim] = numpy.array(xrdtarr.coords[dim].values).tolist()
        if xrdtarr.name is not None and len(xrdtarr.name) > 0:
            kwargs.update({"title": xrdtarr.name})
        if xrdtarr.size == 0:
            return self.duplicate(data=numpy.empty((0, 0, 0, 0)),
                                  time=numpy.empty((0,)),
                                  labels_ordering=labels_ordering,
                                  labels_dimensions=labels_dimensions,
                                  **kwargs)
        return self.duplicate(data=xrdtarr.values,
                              time=numpy.array(xrdtarr.coords[labels_ordering[0]].values),
                              labels_ordering=labels_ordering,
                              labels_dimensions=labels_dimensions,
                              **kwargs)

    def configure(self):
        super(TimeSeries, self).configure()
        if self.time is None or len(self.time) == 0:
            self.time = numpy.arange(self.start_time, self.end_time + self.sample_period, self.sample_period)
        else:
            self.start_time = 0.0
            self.sample_period = 0.0
            self.start_time = self.time[0]
            if len(self.time) > 1:
                self.sample_period = numpy.mean(numpy.diff(self.time))
        for key, value in self.labels_dimensions.items():
            self.labels_dimensions[key] = list(value)
        self.labels_ordering = list(self.labels_ordering)

    def __init__(self, data=None, **kwargs):
        super(TimeSeries, self).__init__(**kwargs)
        if data is not None:
            self.data = prepare_4d(data, logger)
            self.configure()

    def duplicate(self, **kwargs):
        duplicate = deepcopy(self)
        for attr, value in kwargs.items():
            setattr(duplicate, attr, value)
        duplicate.data = prepare_4d(duplicate.data, logger)
        duplicate.configure()
        return duplicate

    def to_tvb_instance(self, datatype=TimeSeriesTVB, **kwargs):
        return super(TimeSeries, self).to_tvb_instance(datatype, **kwargs)

    def _assert_index(self, index):
        if (index < 0 or index >= self.number_of_dimensions):
            raise IndexError("index %d is not within the dimensions [0, %d] of this TimeSeries data:\n%s"
                             % (index, self.number_of_dimensions, str(self)))
        return index

    def get_dimension_index(self, dim_name_or_index):
        if is_integer(dim_name_or_index):
            return self._assert_index(dim_name_or_index)
        elif isinstance(dim_name_or_index, string_types):
            return self._assert_index(self.labels_ordering.index(dim_name_or_index))
        else:
            raise ValueError("dim_name_or_index is neither a string nor an integer!")

    def get_dimension_name(self, dim_index):
        try:
            return self.labels_ordering[dim_index]
        except IndexError:
            logger.error("Cannot access index %d of labels ordering: %s!" %
                              (int(dim_index), str(self.labels_ordering)))

    def get_dimension_labels(self, dimension_label_or_index):
        if not isinstance(dimension_label_or_index, string_types):
            dimension_label_or_index = self.get_dimension_name(dimension_label_or_index)
        try:
            return self.labels_dimensions[dimension_label_or_index]
        except KeyError:
            logger.error("There are no %s labels defined for this instance: %s",
                              (dimension_label_or_index, str(self.labels_dimensions)))
            raise

    def update_dimension_names(self, dim_names, dim_indices=None):
        dim_names = ensure_list(dim_names)
        if dim_indices is None:
            dim_indices = list(range(len(dim_names)))
        else:
            dim_indices = ensure_list(dim_indices)
        labels_ordering = list(self.labels_ordering)
        for dim_name, dim_index in zip(dim_names, dim_indices):
            labels_ordering[dim_index] = dim_name
            try:
                old_dim_name = self.labels_ordering[dim_index]
                dim_labels = list(self.labels_dimensions[old_dim_name])
                del self.labels_dimensions[old_dim_name]
                self.labels_dimensions[dim_name] = dim_labels
            except:
                pass
        self.labels_ordering = labels_ordering

    # -----------------------general slicing methods-------------------------------------------

    def _check_indices(self, indices, dimension):
        dim_index = self.get_dimension_index(dimension)
        for index in ensure_list(indices):
            if index < 0 or index > self.data.shape[dim_index]:
                logger.error("Some of the given indices are out of %s range: [0, %s]",
                                  (self.get_dimension_name(dim_index), self.data.shape[dim_index]))
                raise IndexError
        return indices

    def _check_time_indices(self, list_of_index):
        return self._check_indices(list_of_index, 0)

    def _check_variables_indices(self, list_of_index):
        return self._check_indices(list_of_index, 1)

    def _check_space_indices(self, list_of_index):
        return self._check_indices(list_of_index, 2)

    def _check_modes_indices(self, list_of_index):
        return self._check_indices(list_of_index, 2)

    def _get_index_of_label(self, labels, dimension):
        indices = []
        data_labels = list(self.get_dimension_labels(dimension))
        for label in ensure_list(labels):
            try:
                indices.append(data_labels.index(label))
            # TODO: force list error here to be IndexError instead of ValueError
            except IndexError:
                logger.error("Cannot access index of %s label: %s. Existing %s labels: %s" % (
                    dimension, label, dimension, str(data_labels)))
                raise IndexError
        return indices

    def _get_index_for_slice_label(self, slice_label, slice_idx):
        return self._get_index_of_label(slice_label,
                                        self.get_dimension_name(slice_idx))[0]

    def _check_for_string_or_float_slice_indices(self, current_slice, slice_idx):
        slice_start = current_slice.start
        slice_stop = current_slice.stop

        if isinstance(slice_start, string_types) or isinstance(slice_start, float):
            slice_start = self._get_index_for_slice_label(slice_start, slice_idx)
        if isinstance(slice_stop, string_types) or isinstance(slice_stop, float):
            slice_stop = self._get_index_for_slice_label(slice_stop, slice_idx)

        return slice(slice_start, slice_stop, current_slice.step)

    def _process_slice(self, this_slice, dim_index):
        if isinstance(this_slice, slice):
            return self._check_for_string_or_float_slice_indices(this_slice, dim_index)
        else:
            # If not a slice, it will be an iterable:
            for i_slc, slc in enumerate(this_slice):
                if isinstance(slc, string_types) or isinstance(slc, float):
                    dim_name = self.get_dimension_name(dim_index)
                    this_slice[i_slc] = ensure_list(self.labels_dimensions[dim_name]).index(slc)
                else:
                    this_slice[i_slc] = slc
            return this_slice

    def _process_slices(self, slice_tuple):
        n_slices = len(slice_tuple)
        assert (n_slices >= 0 and n_slices <= self.number_of_dimensions)
        slice_list = []
        for idx, current_slice in enumerate(slice_tuple):
            slice_list.append(self._process_slice(current_slice, idx))
        return tuple(slice_list)

    def _slice_to_indices(self, slice_arg, dim_index):
        if slice_arg.start is None:
            start = 0
        else:
            start = slice_arg.start
        if slice_arg.stop is None:
            stop = self.data.shape[dim_index]
        else:
            stop = slice_arg.stop
        if slice_arg.step is None:
            step = 1
        else:
            step = slice_arg.step
        return self._check_indices(list(range(start, stop, step)), dim_index)

    def _slices_to_indices(self, slices):
        indices = []
        for dim_index, slice_arg in enumerate(ensure_list(slices)):
            if isinstance(slice_arg, slice):
                indices.append(self._slice_to_indices(slice_arg, dim_index))
            else:
                # Assuming already indices
                indices.append(slice_arg)
        if len(indices) == 1:
            return indices[0]
        return tuple(indices)

    def _assert_array_indices(self, slice_tuple):
        if is_integer(slice_tuple) or isinstance(slice_tuple, string_types):
            return ([slice_tuple],)
        else:
            if isinstance(slice_tuple, slice):
                slice_tuple = (slice_tuple,)
            slice_list = []
            for slc in slice_tuple:
                if is_integer(slc) or isinstance(slc, string_types):
                    slice_list.append([slc])
                else:
                    slice_list.append(slc)
            return tuple(slice_list)

    def _slice_time_index(self, time_inds, **kwargs):
        time = kwargs.pop("time", None)
        if time is None or len(time) == 0:
            try:
                time = self.time[time_inds]
            except:
                time = self.time
        if time is None or len(time) == 0:
            start_time = kwargs.pop("start_time", self.start_time)
            sample_period = kwargs.pop("sample_period", self.sample_period)
        else:
            start_time = kwargs.pop("start_time", time[0])
            if len(time) > 1:
                sample_period = kwargs.pop("sample_period", numpy.diff(time).mean())
            else:
                sample_period = kwargs.pop("sample_period", self.sample_period)
        return start_time, sample_period

    def _slice_dimensions_labels(self, indices, **kwargs):
        labels_ordering = kwargs.pop("labels_ordering", self.labels_ordering)
        labels_dimensions = dict(self.labels_dimensions)
        for ii, inds in enumerate(indices):
            if len(inds) > 0:
                try:
                    dim_name = labels_ordering[ii]
                    labels_dimensions[dim_name] = \
                        (numpy.array(labels_dimensions[dim_name])[inds]).tolist()
                except:
                    pass
        labels_dimensions.update(kwargs.pop("labels_dimensions", {}))
        return labels_ordering, labels_dimensions

    def _get_item(self, slice_tuple, **kwargs):
        slice_tuple = self._process_slices(self._assert_array_indices(slice_tuple))
        indices = self._slices_to_indices(slice_tuple)
        start_time, sample_period = self._slice_time_index(indices[0], **kwargs)
        labels_ordering, labels_dimensions = self._slice_dimensions_labels(indices, **kwargs)
        return self.duplicate(data=_slice_data(self.data, tuple(indices)),
                              start_time=start_time, sample_period=sample_period,
                              labels_ordering=labels_ordering, labels_dimensions=labels_dimensions, **kwargs)

    # Return a TimeSeries object
    def __getitem__(self, slice_tuple):
        return self._get_item(slice_tuple)

    def __setitem__(self, slice_tuple, values):
        slice_tuple = self._assert_array_indices(slice_tuple)
        self.data[self._process_slices(slice_tuple)] = values

    # -----------------------slicing by a particular dimension-------------------------------------------

    def slice_data_across_dimension_by_index(self, indices, dimension, **kwargs):
        dim_index = self.get_dimension_index(dimension)
        indices = ensure_list(indices)
        self._check_indices(indices, dim_index)
        slices = [slice(None)] * self.nr_dimensions
        slices[dim_index] = indices
        if dim_index == 0:
            start_time, sample_period = self._slice_time_index(indices, **kwargs)
        else:
            start_time = self.start_time
            sample_period = self.sample_period
        all_indices = [[]] * self.nr_dimensions
        all_indices[dim_index] = indices
        labels_ordering, labels_dimensions = self._slice_dimensions_labels(all_indices, **kwargs)
        return self.duplicate(data=self.data[tuple(slices)],
                              start_time=start_time, sample_period=sample_period,
                              labels_ordering=labels_ordering, labels_dimensions=labels_dimensions, **kwargs)

    def slice_data_across_dimension_by_label(self, labels, dimension, **kwargs):
        dim_index = self.get_dimension_index(dimension)
        return self.slice_data_across_dimension_by_index(
                    self._get_index_of_label(labels,
                                             self.get_dimension_name(dim_index)),
                    dim_index, **kwargs)

    def slice_data_across_dimension_by_slice(self, slice_arg, dimension, **kwargs):
        dim_index = self.get_dimension_index(dimension)
        return self.slice_data_across_dimension_by_index(
                    self._slice_to_indices(
                        self._process_slice(slice_arg, dim_index), dim_index),
                    dim_index, **kwargs)

    def _index_or_label_or_slice(self, inputs, dim):
        inputs = ensure_list(inputs)
        if numpy.all([is_integer(inp) for inp in inputs]):
            return "index", inputs
        elif numpy.all([isinstance(inp, string_types) for inp in inputs]):
            return "label", inputs
        elif isinstance(inputs, slice):
            return "slice", inputs
        elif numpy.all([isinstance(inp, string_types) or is_integer(inp) for inp in inputs]):
            # resolve mixed integer and label index:
            inputs = self._process_slice(inputs, dim)
            return "index", inputs
        else:
            raise ValueError("input %s is not of type integer, string or slice!" % str(inputs))

    def slice_data_across_dimension(self, inputs, dimension, **kwargs):
        dim_index = self.get_dimension_index(dimension)
        index_or_label_or_slice, inputs = self._index_or_label_or_slice(inputs, dim_index)
        if index_or_label_or_slice == "index":
            return self. slice_data_across_dimension_by_index(inputs, dim_index, **kwargs)
        elif index_or_label_or_slice == "label":
            return self. slice_data_across_dimension_by_label(inputs, dim_index, **kwargs)
        elif index_or_label_or_slice == "slice":
            return self. slice_data_across_dimension_by_slice(inputs, dim_index, **kwargs)
        else:
            raise ValueError("input %s is not of type integer, string or slice!" % str(inputs))

    def get_times_by_index(self, list_of_times_indices, **kwargs):
        return self.slice_data_across_dimension_by_index(list_of_times_indices, 0, **kwargs)

    def _get_time_unit_for_index(self, time_index):
        return self.start_time + time_index * self.sample_period

    def _get_index_for_time_unit(self, time_unit):
        return int((time_unit - self.start_time) / self.sample_period)

    def get_time_window(self, index_start, index_end, **kwargs):
        if index_start < 0 or index_end > self.data.shape[0]:
            logger.error("The time indices are outside time series interval: [%s, %s]" %
                              (0, self.data.shape[0]))
            raise IndexError
        subtime_data = self.data[index_start:index_end, :, :, :]
        if subtime_data.ndim == 3:
            subtime_data = numpy.expand_dims(subtime_data, 0)
        return self.duplicate(data=subtime_data, time=self.time[index_start:index_end], **kwargs)

    def get_time_window_by_units(self, unit_start, unit_end, **kwargs):
        end_time = self.end_time
        if unit_start < self.start_time or unit_end > end_time:
            logger.error("The time units are outside time series interval: [%s, %s]" %
                              (self.start_time, end_time))
            raise IndexError
        index_start = self._get_index_for_time_unit(unit_start)
        index_end = self._get_index_for_time_unit(unit_end)
        return self.get_time_window(index_start, index_end)

    def get_times(self, list_of_times, **kwargs):
        return self.slice_data_across_dimension(list_of_times, 0, **kwargs)

    def decimate_time(self, new_sample_period, **kwargs):
        if new_sample_period % self.sample_period != 0:
            logger.error("Cannot decimate time if new time step is not a multiple of the old time step")
            raise ValueError
        index_step = int(new_sample_period / self.sample_period)
        time_data = self.data[::index_step, :, :, :]
        return self.duplicate(data=time_data, sample_period=new_sample_period, **kwargs)

    def get_indices_for_state_variables(self, sv_labels):
        return self._get_index_of_label(sv_labels, self.get_dimension_name(1))

    def get_state_variables_by_index(self, sv_indices, **kwargs):
        return self.slice_data_across_dimension_by_index(sv_indices, 1, **kwargs)

    def get_state_variables_by_label(self, sv_labels, **kwargs):
        return self.slice_data_across_dimension_by_label(sv_labels, 1, **kwargs)

    def get_state_variables_by_slice(self, slice_arg, **kwargs):
        return self.slice_data_across_dimension_by_slice(slice_arg, 1, **kwargs)

    def get_state_variables(self, sv_inputs, **kwargs):
        return self.slice_data_across_dimension(sv_inputs, 1, **kwargs)

    def get_indices_for_labels(self, region_labels):
        return self._get_index_of_label(region_labels, self.get_dimension_name(2))

    def get_subspace_by_index(self, list_of_index, **kwargs):
        return self.slice_data_across_dimension_by_index(list_of_index, 2, **kwargs)

    def get_subspace_by_label(self, list_of_labels, **kwargs):
        return self.slice_data_across_dimension_by_label(list_of_labels, 2, **kwargs)

    def get_subspace_by_slice(self, slice_arg, **kwargs):
        return self.slice_data_across_dimension_by_slice(slice_arg, 2, **kwargs)

    def get_subspace(self, subspace_inputs, **kwargs):
        return self.slice_data_across_dimension(subspace_inputs, 2, **kwargs)

    def get_modes_by_index(self, list_of_index, **kwargs):
        return self.slice_data_across_dimension_by_index(list_of_index, 3, **kwargs)

    def get_modes_by_label(self, list_of_labels, **kwargs):
        return self.slice_data_across_dimension_by_label(list_of_labels, 3, **kwargs)

    def get_modes_by_slice(self, slice_arg, **kwargs):
        return self.slice_data_across_dimension_by_slice(slice_arg, 3, **kwargs)

    def get_modes(self, modes_inputs, **kwargs):
<<<<<<< HEAD
        return self.slice_data_across_dimension(modes_inputs, 2, **kwargs)
=======
        return getattr(self,
                       "slice_data_across_dimension_by_%s" %
                       self._index_or_label_or_slice(modes_inputs))(modes_inputs, 3, **kwargs)

    def __getitem__(self, slice_tuple):
        return self.data[self._process_slice_tuple(slice_tuple)]

    def __setitem__(self, slice_tuple, values):
        self.data[self._process_slice_tuple(slice_tuple)] = values

    @property
    def size(self):
        return self.data.size

    @property
    def shape(self):
        return self.data.shape

    @property
    def time_length(self):
        return self.data.shape[0]

    @property
    def number_of_variables(self):
        return self.data.shape[1]

    @property
    def number_of_labels(self):
        return self.data.shape[2]

    @property
    def number_of_samples(self):
        return self.data.shape[3]

    @property
    def end_time(self):
        return self.start_time + (self.time_length - 1) * self.sample_period

    @property
    def duration(self):
        return self.end_time - self.start_time

    @property
    def time_unit(self):
        return self.sample_period_unit

    @property
    def sample_rate(self):
        if len(self.sample_period_unit) > 0 and self.sample_period_unit[0] == "m":
            return 1000.0 / self.sample_period
        return 1.0 / self.sample_period

    @property
    def space_labels(self):
         return numpy.array(self.labels_dimensions.get(self.labels_ordering[2], []))

    @property
    def variables_labels(self):
        return numpy.array(self.labels_dimensions.get(self.labels_ordering[1], []))

    @property
    def number_of_dimensions(self):
        return self.nr_dimensions

    @property
    def squeezed(self):
        return numpy.squeeze(self.data)

    def _get_time_unit_for_index(self, time_index):
        return self.start_time + time_index * self.sample_period

    def _get_index_for_time_unit(self, time_unit):
        return int((time_unit - self.start_time) / self.sample_period)

    def get_time_window(self, index_start, index_end, **kwargs):
        if index_start < 0 or index_end > self.data.shape[0]:
            self.logger.error("The time indices are outside time series interval: [%s, %s]" %
                              (0, self.data.shape[0]))
            raise IndexError
        subtime_data = self.data[index_start:index_end, :, :, :]
        if subtime_data.ndim == 3:
            subtime_data = numpy.expand_dims(subtime_data, 0)
        return self.duplicate(data=subtime_data, time=self.time[index_start:index_end], **kwargs)

    def get_time_window_by_units(self, unit_start, unit_end, **kwargs):
        end_time = self.end_time
        if unit_start < self.start_time or unit_end > end_time:
            self.logger.error("The time units are outside time series interval: [%s, %s]" %
                              (self.start_time, end_time))
            raise IndexError
        index_start = self._get_index_for_time_unit(unit_start)
        index_end = self._get_index_for_time_unit(unit_end)
        return self.get_time_window(index_start, index_end)

    def decimate_time(self, new_sample_period, **kwargs):
        if new_sample_period % self.sample_period != 0:
            self.logger.error("Cannot decimate time if new time step is not a multiple of the old time step")
            raise ValueError

        index_step = int(new_sample_period / self.sample_period)
        time_data = self.data[::index_step, :, :, :]
        return self.duplicate(data=time_data, sample_period=new_sample_period, **kwargs)
>>>>>>> 33bb4971

    def get_sample_window(self, index_start, index_end, **kwargs):
        subsample_data = self.data[:, :, :, index_start:index_end]
        if subsample_data.ndim == 3:
            subsample_data = numpy.expand_dims(subsample_data, 3)
        return self.duplicate(data=subsample_data, **kwargs)

    # TODO: find out with this is not working!:

    def __getattr__(self, attr_name):
        # We are here because attr_name is not an attribute of TimeSeries...
        # TODO: find out if this part works, given that it is not really necessary
        # Now try to behave as if this was a getitem call:
        for i_dim in range(1, 4):
            if self.get_dimension_name(i_dim) in self.labels_dimensions.keys() and \
                attr_name in self.get_dimension_labels(i_dim):
                return self.slice_data_across_dimension_by_label(attr_name, i_dim)
        raise AttributeError("%r object has no attribute %r" % (self.__class__.__name__, attr_name))

    def __setattr__(self, attr_name, value):
        try:
            super(TimeSeries, self).__setattr__(attr_name, value)
            return
        except:
            # We are here because attr_name is not an attribute of TimeSeries...
            # TODO: find out if this part works, given that it is not really necessary
            # Now try to behave as if this was a setitem call:
            slice_list = [slice(None)]  # for first dimension index, i.e., time
            for i_dim in range(1, 4):
                if self.get_dimension_name(i_dim) in self.labels_dimensions.keys() and \
                        attr_name in self.get_dimension_labels(i_dim):
                    slice_list.append(attr_name)
                    self[tuple(slice_list)] = value
                    return
                else:
                    slice_list.append(slice(None))
            raise AttributeError("%r object has no attribute %r" % (self.__class__.__name__, attr_name))

    def swapaxes(self, ax1, ax2):
        labels_ordering = list(self.labels_ordering)
        labels_ordering[ax1] = self.labels_ordering[ax2]
        labels_ordering[ax2] = self.labels_ordering[ax1]
        return self.duplicate(data=numpy.swapaxes(self.data, ax1, ax2), labels_ordering=labels_ordering)


class TimeSeriesBrain(TimeSeries):

    def get_source(self):
        if self.labels_ordering[1] not in self.labels_dimensions.keys():
            logger.error("No state variables are defined for this instance!")
            raise ValueError
        if PossibleVariables.SOURCE.value in self.variables_labels:
            return self.get_state_variables_by_label(PossibleVariables.SOURCE.value)

    @property
    def brain_labels(self):
        return self.space_labels


# TODO: Slicing should also slice Connectivity, Surface, Volume, Sensors etc accordingly...


class TimeSeriesRegion(TimeSeriesBrain, TimeSeriesRegionTVB):
    labels_ordering = List(of=str, default=(TimeSeriesDimensions.TIME.value, TimeSeriesDimensions.VARIABLES.value,
                                            TimeSeriesDimensions.REGIONS.value, TimeSeriesDimensions.SAMPLES.value))

    title = Attr(str, default="Region Time Series")

    @property
    def region_labels(self):
        return self.space_labels

    def to_tvb_instance(self, **kwargs):
        return super(TimeSeriesRegion, self).to_tvb_instance(TimeSeriesRegionTVB, **kwargs)


class TimeSeriesSurface(TimeSeriesBrain, TimeSeriesSurfaceTVB):
    labels_ordering = List(of=str, default=(TimeSeriesDimensions.TIME.value, TimeSeriesDimensions.VARIABLES.value,
                                            TimeSeriesDimensions.VERTEXES.value, TimeSeriesDimensions.SAMPLES.value))

    title = Attr(str, default="Surface Time Series")

    @property
    def surface_labels(self):
        return self.space_labels

    def to_tvb_instance(self, **kwargs):
        return super(TimeSeriesSurface, self).to_tvb_instance(TimeSeriesSurfaceTVB, **kwargs)


class TimeSeriesVolume(TimeSeries, TimeSeriesVolumeTVB):
    labels_ordering = List(of=str, default=(TimeSeriesDimensions.TIME.value, TimeSeriesDimensions.X.value,
                                            TimeSeriesDimensions.Y.value, TimeSeriesDimensions.Z.value))

    title = Attr(str, default="Volume Time Series")

    @property
    def volume_labels(self):
        return self.space_labels

    def to_tvb_instance(self, **kwargs):
        return super(TimeSeriesVolume, self).to_tvb_instance(TimeSeriesVolumeTVB, **kwargs)


class TimeSeriesSensors(TimeSeries):
    labels_ordering = List(of=str, default=(TimeSeriesDimensions.TIME.value, TimeSeriesDimensions.VARIABLES.value,
                                            TimeSeriesDimensions.SENSORS.value, TimeSeriesDimensions.SAMPLES.value))

    title = Attr(str, default="Sensor Time Series")

    @property
    def sensor_labels(self):
        return self.space_labels

    def get_bipolar(self, **kwargs):
        bipolar_labels, bipolar_inds = monopolar_to_bipolar(self.space_labels)
        data = self.data[:, :, bipolar_inds[0]] - self.data[:, :, bipolar_inds[1]]
        bipolar_labels_dimensions = deepcopy(self.labels_dimensions)
        bipolar_labels_dimensions[self.labels_ordering[2]] = list(bipolar_labels)
        return self.duplicate(data=data, labels_dimensions=bipolar_labels_dimensions, **kwargs)


class TimeSeriesEEG(TimeSeriesSensors, TimeSeriesEEGTVB):
    title = Attr(str, default="EEG Time Series")

    def configure(self):
        super(TimeSeriesSensors, self).configure()
        if isinstance(self.sensors, Sensors) and not isinstance(self.sensors, SensorsEEG):
            logger.warn("Creating %s with sensors of type %s!" % (self.__class__.__name__, self.sensors.__class__.__name__))

    @property
    def EEGsensor_labels(self):
        return self.space_labels

    def to_tvb_instance(self, **kwargs):
        return super(TimeSeriesEEG, self).to_tvb_instance(TimeSeriesEEGTVB, **kwargs)


class TimeSeriesSEEG(TimeSeriesSensors, TimeSeriesSEEGTVB):
    title = Attr(str, default="SEEG Time Series")

    def configure(self):
        super(TimeSeriesSensors, self).configure()
        if isinstance(self.sensors, Sensors) and not isinstance(self.sensors, SensorsInternal):
            logger.warn("Creating %s with sensors of type %s!" % (self.__class__.__name__, self.sensors.__class__.__name__))

    @property
    def SEEGsensor_labels(self):
        return self.space_labels

    def to_tvb_instance(self, **kwargs):
        return super(TimeSeriesSEEG, self).to_tvb_instance(TimeSeriesSEEGTVB, **kwargs)


class TimeSeriesMEG(TimeSeriesSensors, TimeSeriesMEGTVB):
    title = Attr(str, default="MEG Time Series")

    def configure(self):
        super(TimeSeriesSensors, self).configure()
        if isinstance(self.sensors, Sensors) and not isinstance(self.sensors, SensorsMEG):
            logger.warn("Creating %s with sensors of type %s!" % (self.__class__.__name__, self.sensors.__class__.__name__))

    @property
    def MEGsensor_labels(self):
        return self.space_labels

    def to_tvb_instance(self, **kwargs):
        return super(TimeSeriesMEG, self).to_tvb_instance(TimeSeriesMEGTVB, **kwargs)


TimeSeriesDict = {TimeSeries.__name__: TimeSeries,
                  TimeSeriesRegion.__name__: TimeSeriesRegion,
                  TimeSeriesVolume.__name__: TimeSeriesVolume,
                  TimeSeriesSurface.__name__: TimeSeriesSurface,
                  TimeSeriesEEG.__name__: TimeSeriesEEG,
                  TimeSeriesMEG.__name__: TimeSeriesMEG,
                  TimeSeriesSEEG.__name__: TimeSeriesSEEG}

if __name__ == "__main__":
    kwargs = {"data": numpy.ones((4, 2, 10, 1)), "start_time": 0.0,
              "labels_dimensions": {LABELS_ORDERING[1]: ["x", "y"]}}
    ts = TimeSeriesRegion(**kwargs)
    tsy = ts.y
    print(tsy.squeezed)<|MERGE_RESOLUTION|>--- conflicted
+++ resolved
@@ -7,6 +7,8 @@
 from six import string_types
 from tvb.basic.logger.builder import get_logger
 from tvb.basic.neotraits.api import List, Attr
+from tvb.contrib.scripts.datatypes.base import BaseModel
+from tvb.contrib.scripts.utils.data_structures_utils import is_integer, monopolar_to_bipolar
 from tvb.datatypes.sensors import Sensors, SensorsEEG, SensorsMEG, SensorsInternal
 from tvb.datatypes.time_series import TimeSeries as TimeSeriesTVB
 from tvb.datatypes.time_series import TimeSeriesEEG as TimeSeriesEEGTVB
@@ -59,9 +61,9 @@
     Z = "z"
 
 
-def prepare_4d(data, LOG=logger):
+def prepare_4d(data, logger):
     if data.ndim < 2:
-        LOG.error("The data array is expected to be at least 2D!")
+        logger.error("The data array is expected to be at least 2D!")
         raise ValueError
     if data.ndim < 4:
         if data.ndim == 2:
@@ -70,89 +72,14 @@
     return data
 
 
-def _slice_data(data, slice_tuple):
-    output_data = data[slice_tuple[0]]
-    preslices = [slice(None)]
-    for i_dim, this_slice in enumerate(slice_tuple[1:]):
-        current_slices = tuple(preslices + [this_slice])
-        output_data = output_data[current_slices]
-        preslices.append(slice(None))
-    return output_data
-
-
 class TimeSeries(TimeSeriesTVB, BaseModel):
-
-    @property
-    def name(self):
-        return self.title
-
-    @property
-    def shape(self):
-        return self.data.shape
-
-    @property
-    def number_of_dimensions(self):
-        return self.nr_dimensions
-
-    @property
-    def size(self):
-        return self.data.size
-
-    def _return_shape_of_dim(self, dim):
-        try:
-            return self.data.shape[dim]
-        except:
-            return None
-
-    @property
-    def time_length(self):
-        return self._return_shape_of_dim(0)
-
-    @property
-    def number_of_variables(self):
-        return self._return_shape_of_dim(1)
-
-    @property
-    def number_of_labels(self):
-        return self._return_shape_of_dim(2)
-
-    @property
-    def number_of_samples(self):
-        return self._return_shape_of_dim(3)
-
-    @property
-    def end_time(self):
-        return self.start_time + (self.time_length - 1) * self.sample_period
-
-    @property
-    def duration(self):
-        return (self.time_length - 1) * self.sample_period
-
-    @property
-    def time_unit(self):
-        return self.sample_period_unit
-
-    @property
-    def sample_rate(self):
-        if len(self.sample_period_unit) > 0 and self.sample_period_unit[0] == "m":
-            return 1000.0 / self.sample_period
-        return 1.0 / self.sample_period
-
-    @property
-    def space_labels(self):
-        return numpy.array(self.labels_dimensions.get(self.labels_ordering[2], []))
-
-    @property
-    def variables_labels(self):
-        return numpy.array(self.labels_dimensions.get(self.labels_ordering[1], []))
-
-    @property
-    def squeezed(self):
-        return self.data.squeeze()
-
-    @property
-    def flattened(self):
-        return self.data.flatten()
+    logger = get_logger(__name__)
+
+    def __init__(self, data=None, **kwargs):
+        super(TimeSeries, self).__init__(**kwargs)
+        if data is not None:
+            self.data = prepare_4d(data, self.logger)
+            self.configure()
 
     def from_xarray_DataArray(self, xrdtarr, **kwargs):
         # We assume that time is in the first dimension
@@ -174,41 +101,16 @@
                               labels_dimensions=labels_dimensions,
                               **kwargs)
 
-    def configure(self):
-        super(TimeSeries, self).configure()
-        if self.time is None or len(self.time) == 0:
-            self.time = numpy.arange(self.start_time, self.end_time + self.sample_period, self.sample_period)
-        else:
-            self.start_time = 0.0
-            self.sample_period = 0.0
-            self.start_time = self.time[0]
-            if len(self.time) > 1:
-                self.sample_period = numpy.mean(numpy.diff(self.time))
-        for key, value in self.labels_dimensions.items():
-            self.labels_dimensions[key] = list(value)
-        self.labels_ordering = list(self.labels_ordering)
-
-    def __init__(self, data=None, **kwargs):
-        super(TimeSeries, self).__init__(**kwargs)
-        if data is not None:
-            self.data = prepare_4d(data, logger)
-            self.configure()
-
     def duplicate(self, **kwargs):
         duplicate = deepcopy(self)
         for attr, value in kwargs.items():
             setattr(duplicate, attr, value)
-        duplicate.data = prepare_4d(duplicate.data, logger)
+        duplicate.data = prepare_4d(duplicate.data, self.logger)
         duplicate.configure()
         return duplicate
 
-    def to_tvb_instance(self, datatype=TimeSeriesTVB, **kwargs):
-        return super(TimeSeries, self).to_tvb_instance(datatype, **kwargs)
-
     def _assert_index(self, index):
-        if (index < 0 or index >= self.number_of_dimensions):
-            raise IndexError("index %d is not within the dimensions [0, %d] of this TimeSeries data:\n%s"
-                             % (index, self.number_of_dimensions, str(self)))
+        assert (index >= 0 and index < self.number_of_dimensions)
         return index
 
     def get_dimension_index(self, dim_name_or_index):
@@ -223,7 +125,7 @@
         try:
             return self.labels_ordering[dim_index]
         except IndexError:
-            logger.error("Cannot access index %d of labels ordering: %s!" %
+            self.logger.error("Cannot access index %d of labels ordering: %s!" %
                               (int(dim_index), str(self.labels_ordering)))
 
     def get_dimension_labels(self, dimension_label_or_index):
@@ -232,8 +134,8 @@
         try:
             return self.labels_dimensions[dimension_label_or_index]
         except KeyError:
-            logger.error("There are no %s labels defined for this instance: %s",
-                              (dimension_label_or_index, str(self.labels_dimensions)))
+            self.logger.error("There are no %s labels defined for this instance. Its shape is: %s",
+                              (dimension_label_or_index, self.data.shape))
             raise
 
     def update_dimension_names(self, dim_names, dim_indices=None):
@@ -254,28 +156,19 @@
                 pass
         self.labels_ordering = labels_ordering
 
-    # -----------------------general slicing methods-------------------------------------------
-
     def _check_indices(self, indices, dimension):
         dim_index = self.get_dimension_index(dimension)
         for index in ensure_list(indices):
             if index < 0 or index > self.data.shape[dim_index]:
-                logger.error("Some of the given indices are out of %s range: [0, %s]",
+                self.logger.error("Some of the given indices are out of %s range: [0, %s]",
                                   (self.get_dimension_name(dim_index), self.data.shape[dim_index]))
                 raise IndexError
-        return indices
-
-    def _check_time_indices(self, list_of_index):
-        return self._check_indices(list_of_index, 0)
+
+    def _check_space_indices(self, list_of_index):
+        self._check_indices(list_of_index, 2)
 
     def _check_variables_indices(self, list_of_index):
-        return self._check_indices(list_of_index, 1)
-
-    def _check_space_indices(self, list_of_index):
-        return self._check_indices(list_of_index, 2)
-
-    def _check_modes_indices(self, list_of_index):
-        return self._check_indices(list_of_index, 2)
+        self._check_indices(list_of_index, 1)
 
     def _get_index_of_label(self, labels, dimension):
         indices = []
@@ -285,40 +178,21 @@
                 indices.append(data_labels.index(label))
             # TODO: force list error here to be IndexError instead of ValueError
             except IndexError:
-                logger.error("Cannot access index of %s label: %s. Existing %s labels: %s" % (
+                self.logger.error("Cannot access index of %s label: %s. Existing %s labels: %s" % (
                     dimension, label, dimension, str(data_labels)))
                 raise IndexError
         return indices
 
-    def _get_index_for_slice_label(self, slice_label, slice_idx):
-        return self._get_index_of_label(slice_label,
-                                        self.get_dimension_name(slice_idx))[0]
-
-    def _check_for_string_or_float_slice_indices(self, current_slice, slice_idx):
-        slice_start = current_slice.start
-        slice_stop = current_slice.stop
-
-        if isinstance(slice_start, string_types) or isinstance(slice_start, float):
-            slice_start = self._get_index_for_slice_label(slice_start, slice_idx)
-        if isinstance(slice_stop, string_types) or isinstance(slice_stop, float):
-            slice_stop = self._get_index_for_slice_label(slice_stop, slice_idx)
-
-        return slice(slice_start, slice_stop, current_slice.step)
-
-    def _process_slice(self, this_slice, dim_index):
-        if isinstance(this_slice, slice):
-            return self._check_for_string_or_float_slice_indices(this_slice, dim_index)
+    def _process_slice(self, slice_arg, idx):
+        if isinstance(slice_arg, slice):
+            return self._check_for_string_or_float_slice_indices(slice_arg, idx)
         else:
-            # If not a slice, it will be an iterable:
-            for i_slc, slc in enumerate(this_slice):
-                if isinstance(slc, string_types) or isinstance(slc, float):
-                    dim_name = self.get_dimension_name(dim_index)
-                    this_slice[i_slc] = ensure_list(self.labels_dimensions[dim_name]).index(slc)
-                else:
-                    this_slice[i_slc] = slc
-            return this_slice
-
-    def _process_slices(self, slice_tuple):
+            if isinstance(slice_arg, string_types):
+                return self._get_string_slice_index(slice_arg, idx)
+            else:
+                return slice_arg
+
+    def _process_slice_tuple(self, slice_tuple):
         n_slices = len(slice_tuple)
         assert (n_slices >= 0 and n_slices <= self.number_of_dimensions)
         slice_list = []
@@ -326,197 +200,105 @@
             slice_list.append(self._process_slice(current_slice, idx))
         return tuple(slice_list)
 
-    def _slice_to_indices(self, slice_arg, dim_index):
-        if slice_arg.start is None:
-            start = 0
-        else:
-            start = slice_arg.start
-        if slice_arg.stop is None:
-            stop = self.data.shape[dim_index]
-        else:
-            stop = slice_arg.stop
-        if slice_arg.step is None:
-            step = 1
-        else:
-            step = slice_arg.step
-        return self._check_indices(list(range(start, stop, step)), dim_index)
-
-    def _slices_to_indices(self, slices):
+    def _slice_to_indices(self, slices, dim_index):
         indices = []
-        for dim_index, slice_arg in enumerate(ensure_list(slices)):
-            if isinstance(slice_arg, slice):
-                indices.append(self._slice_to_indices(slice_arg, dim_index))
+        for slice in ensure_list(slices):
+            if slice.start is None:
+                start = 0
             else:
-                # Assuming already indices
-                indices.append(slice_arg)
+                start = slice.start
+            if slice.stop is None:
+                stop = self.data.shape[dim_index]
+            else:
+                stop = slice.stop
+            if slice.step is None:
+                step = 1
+            else:
+                step = slice.step
+                slice.step = 1
+            indices.append(list(range(start, stop, step)))
         if len(indices) == 1:
             return indices[0]
         return tuple(indices)
 
-    def _assert_array_indices(self, slice_tuple):
-        if is_integer(slice_tuple) or isinstance(slice_tuple, string_types):
-            return ([slice_tuple],)
-        else:
-            if isinstance(slice_tuple, slice):
-                slice_tuple = (slice_tuple,)
-            slice_list = []
-            for slc in slice_tuple:
-                if is_integer(slc) or isinstance(slc, string_types):
-                    slice_list.append([slc])
-                else:
-                    slice_list.append(slc)
-            return tuple(slice_list)
-
-    def _slice_time_index(self, time_inds, **kwargs):
-        time = kwargs.pop("time", None)
-        if time is None or len(time) == 0:
-            try:
-                time = self.time[time_inds]
-            except:
-                time = self.time
-        if time is None or len(time) == 0:
-            start_time = kwargs.pop("start_time", self.start_time)
-            sample_period = kwargs.pop("sample_period", self.sample_period)
-        else:
-            start_time = kwargs.pop("start_time", time[0])
-            if len(time) > 1:
-                sample_period = kwargs.pop("sample_period", numpy.diff(time).mean())
-            else:
-                sample_period = kwargs.pop("sample_period", self.sample_period)
-        return start_time, sample_period
-
-    def _slice_dimensions_labels(self, indices, **kwargs):
-        labels_ordering = kwargs.pop("labels_ordering", self.labels_ordering)
-        labels_dimensions = dict(self.labels_dimensions)
-        for ii, inds in enumerate(indices):
-            if len(inds) > 0:
-                try:
-                    dim_name = labels_ordering[ii]
-                    labels_dimensions[dim_name] = \
-                        (numpy.array(labels_dimensions[dim_name])[inds]).tolist()
-                except:
-                    pass
-        labels_dimensions.update(kwargs.pop("labels_dimensions", {}))
-        return labels_ordering, labels_dimensions
-
-    def _get_item(self, slice_tuple, **kwargs):
-        slice_tuple = self._process_slices(self._assert_array_indices(slice_tuple))
-        indices = self._slices_to_indices(slice_tuple)
-        start_time, sample_period = self._slice_time_index(indices[0], **kwargs)
-        labels_ordering, labels_dimensions = self._slice_dimensions_labels(indices, **kwargs)
-        return self.duplicate(data=_slice_data(self.data, tuple(indices)),
-                              start_time=start_time, sample_period=sample_period,
-                              labels_ordering=labels_ordering, labels_dimensions=labels_dimensions, **kwargs)
-
-    # Return a TimeSeries object
-    def __getitem__(self, slice_tuple):
-        return self._get_item(slice_tuple)
-
-    def __setitem__(self, slice_tuple, values):
-        slice_tuple = self._assert_array_indices(slice_tuple)
-        self.data[self._process_slices(slice_tuple)] = values
-
-    # -----------------------slicing by a particular dimension-------------------------------------------
+    def _get_index_for_slice_label(self, slice_label, slice_idx):
+        return self._get_index_of_label(slice_label,
+                                        self.get_dimension_name(slice_idx))[0]
+
+    def _check_for_string_or_float_slice_indices(self, current_slice, slice_idx):
+        slice_start = current_slice.start
+        slice_stop = current_slice.stop
+
+        if isinstance(slice_start, string_types) or isinstance(slice_start, float):
+            slice_start = self._get_index_for_slice_label(slice_start, slice_idx)
+        if isinstance(slice_stop, string_types) or isinstance(slice_stop, float):
+            slice_stop = self._get_index_for_slice_label(slice_stop, slice_idx)
+
+        return slice(slice_start, slice_stop, current_slice.step)
+
+    def _get_string_slice_index(self, current_slice_string, slice_idx):
+        return self._get_index_for_slice_label(current_slice_string, slice_idx)
 
     def slice_data_across_dimension_by_index(self, indices, dimension, **kwargs):
         dim_index = self.get_dimension_index(dimension)
         indices = ensure_list(indices)
         self._check_indices(indices, dim_index)
-        slices = [slice(None)] * self.nr_dimensions
+        slices = [slice(None)] * 4
         slices[dim_index] = indices
-        if dim_index == 0:
-            start_time, sample_period = self._slice_time_index(indices, **kwargs)
-        else:
-            start_time = self.start_time
-            sample_period = self.sample_period
-        all_indices = [[]] * self.nr_dimensions
-        all_indices[dim_index] = indices
-        labels_ordering, labels_dimensions = self._slice_dimensions_labels(all_indices, **kwargs)
-        return self.duplicate(data=self.data[tuple(slices)],
-                              start_time=start_time, sample_period=sample_period,
-                              labels_ordering=labels_ordering, labels_dimensions=labels_dimensions, **kwargs)
+        data = self.data[tuple(slices)]
+        labels_dimensions = deepcopy(self.labels_dimensions)
+        try:
+            labels_dimensions[self.get_dimension_name(dim_index)] = \
+                (numpy.array(labels_dimensions[self.get_dimension_name(dim_index)])[indices]).tolist()
+        except:
+            self.logger.warn("Failed to get labels subset for indices %s of dimension %d!"
+                             % (str(indices), dim_index))
+            labels_dimensions[self.get_dimension_name(dim_index)] = []
+        return self.duplicate(data=data, labels_dimensions=labels_dimensions, **kwargs)
 
     def slice_data_across_dimension_by_label(self, labels, dimension, **kwargs):
         dim_index = self.get_dimension_index(dimension)
         return self.slice_data_across_dimension_by_index(
-                    self._get_index_of_label(labels,
-                                             self.get_dimension_name(dim_index)),
-                    dim_index, **kwargs)
+            self._get_index_of_label(labels,
+                                     self.get_dimension_name(dim_index)),
+            dim_index, **kwargs)
 
     def slice_data_across_dimension_by_slice(self, slice_arg, dimension, **kwargs):
         dim_index = self.get_dimension_index(dimension)
         return self.slice_data_across_dimension_by_index(
-                    self._slice_to_indices(
-                        self._process_slice(slice_arg, dim_index), dim_index),
-                    dim_index, **kwargs)
-
-    def _index_or_label_or_slice(self, inputs, dim):
+            self._slice_to_indices(
+                self._process_slice(slice_arg, dim_index), dim_index),
+            dim_index, **kwargs)
+
+    def _index_or_label_or_slice(self, inputs):
         inputs = ensure_list(inputs)
         if numpy.all([is_integer(inp) for inp in inputs]):
-            return "index", inputs
+            return "index"
         elif numpy.all([isinstance(inp, string_types) for inp in inputs]):
-            return "label", inputs
-        elif isinstance(inputs, slice):
-            return "slice", inputs
-        elif numpy.all([isinstance(inp, string_types) or is_integer(inp) for inp in inputs]):
-            # resolve mixed integer and label index:
-            inputs = self._process_slice(inputs, dim)
-            return "index", inputs
+            return "label"
+        elif numpy.all([isinstance(inp, slice) for inp in inputs]):
+            return "slice"
         else:
             raise ValueError("input %s is not of type integer, string or slice!" % str(inputs))
 
     def slice_data_across_dimension(self, inputs, dimension, **kwargs):
         dim_index = self.get_dimension_index(dimension)
-        index_or_label_or_slice, inputs = self._index_or_label_or_slice(inputs, dim_index)
-        if index_or_label_or_slice == "index":
-            return self. slice_data_across_dimension_by_index(inputs, dim_index, **kwargs)
-        elif index_or_label_or_slice == "label":
-            return self. slice_data_across_dimension_by_label(inputs, dim_index, **kwargs)
-        elif index_or_label_or_slice == "slice":
-            return self. slice_data_across_dimension_by_slice(inputs, dim_index, **kwargs)
-        else:
-            raise ValueError("input %s is not of type integer, string or slice!" % str(inputs))
+        return getattr(self,
+                       "slice_data_across_dimension_by_%s" %
+                       self._index_or_label_or_slice(inputs))(inputs, dim_index, **kwargs)
+
+    def get_data_from_slice(self, slice_tuple, **kwargs):
+        output_data = self.slice_data_across_dimension_by_slice(slice_tuple[0], **kwargs)
+        for this_slice in enumerate(slice_tuple[1:]):
+            output_data = output_data.slice_data_across_dimension_by_slice(this_slice, **kwargs)
+        return output_data
 
     def get_times_by_index(self, list_of_times_indices, **kwargs):
         return self.slice_data_across_dimension_by_index(list_of_times_indices, 0, **kwargs)
 
-    def _get_time_unit_for_index(self, time_index):
-        return self.start_time + time_index * self.sample_period
-
-    def _get_index_for_time_unit(self, time_unit):
-        return int((time_unit - self.start_time) / self.sample_period)
-
-    def get_time_window(self, index_start, index_end, **kwargs):
-        if index_start < 0 or index_end > self.data.shape[0]:
-            logger.error("The time indices are outside time series interval: [%s, %s]" %
-                              (0, self.data.shape[0]))
-            raise IndexError
-        subtime_data = self.data[index_start:index_end, :, :, :]
-        if subtime_data.ndim == 3:
-            subtime_data = numpy.expand_dims(subtime_data, 0)
-        return self.duplicate(data=subtime_data, time=self.time[index_start:index_end], **kwargs)
-
-    def get_time_window_by_units(self, unit_start, unit_end, **kwargs):
-        end_time = self.end_time
-        if unit_start < self.start_time or unit_end > end_time:
-            logger.error("The time units are outside time series interval: [%s, %s]" %
-                              (self.start_time, end_time))
-            raise IndexError
-        index_start = self._get_index_for_time_unit(unit_start)
-        index_end = self._get_index_for_time_unit(unit_end)
-        return self.get_time_window(index_start, index_end)
-
     def get_times(self, list_of_times, **kwargs):
         return self.slice_data_across_dimension(list_of_times, 0, **kwargs)
 
-    def decimate_time(self, new_sample_period, **kwargs):
-        if new_sample_period % self.sample_period != 0:
-            logger.error("Cannot decimate time if new time step is not a multiple of the old time step")
-            raise ValueError
-        index_step = int(new_sample_period / self.sample_period)
-        time_data = self.data[::index_step, :, :, :]
-        return self.duplicate(data=time_data, sample_period=new_sample_period, **kwargs)
-
     def get_indices_for_state_variables(self, sv_labels):
         return self._get_index_of_label(sv_labels, self.get_dimension_name(1))
 
@@ -530,7 +312,9 @@
         return self.slice_data_across_dimension_by_slice(slice_arg, 1, **kwargs)
 
     def get_state_variables(self, sv_inputs, **kwargs):
-        return self.slice_data_across_dimension(sv_inputs, 1, **kwargs)
+        return getattr(self,
+                       "slice_data_across_dimension_by_%s" %
+                       self._index_or_label_or_slice(sv_inputs))(sv_inputs, 1, **kwargs)
 
     def get_indices_for_labels(self, region_labels):
         return self._get_index_of_label(region_labels, self.get_dimension_name(2))
@@ -545,7 +329,9 @@
         return self.slice_data_across_dimension_by_slice(slice_arg, 2, **kwargs)
 
     def get_subspace(self, subspace_inputs, **kwargs):
-        return self.slice_data_across_dimension(subspace_inputs, 2, **kwargs)
+        return getattr(self,
+                       "slice_data_across_dimension_by_%s" %
+                       self._index_or_label_or_slice(subspace_inputs))(subspace_inputs, 2, **kwargs)
 
     def get_modes_by_index(self, list_of_index, **kwargs):
         return self.slice_data_across_dimension_by_index(list_of_index, 3, **kwargs)
@@ -557,9 +343,6 @@
         return self.slice_data_across_dimension_by_slice(slice_arg, 3, **kwargs)
 
     def get_modes(self, modes_inputs, **kwargs):
-<<<<<<< HEAD
-        return self.slice_data_across_dimension(modes_inputs, 2, **kwargs)
-=======
         return getattr(self,
                        "slice_data_across_dimension_by_%s" %
                        self._index_or_label_or_slice(modes_inputs))(modes_inputs, 3, **kwargs)
@@ -614,7 +397,10 @@
 
     @property
     def space_labels(self):
-         return numpy.array(self.labels_dimensions.get(self.labels_ordering[2], []))
+        try:
+            return numpy.array(self.get_space_labels())
+        except:
+            return numpy.array(self.labels_dimensions.get(self.labels_ordering[2], []))
 
     @property
     def variables_labels(self):
@@ -662,7 +448,6 @@
         index_step = int(new_sample_period / self.sample_period)
         time_data = self.data[::index_step, :, :, :]
         return self.duplicate(data=time_data, sample_period=new_sample_period, **kwargs)
->>>>>>> 33bb4971
 
     def get_sample_window(self, index_start, index_end, **kwargs):
         subsample_data = self.data[:, :, :, index_start:index_end]
@@ -670,49 +455,36 @@
             subsample_data = numpy.expand_dims(subsample_data, 3)
         return self.duplicate(data=subsample_data, **kwargs)
 
-    # TODO: find out with this is not working!:
-
-    def __getattr__(self, attr_name):
-        # We are here because attr_name is not an attribute of TimeSeries...
-        # TODO: find out if this part works, given that it is not really necessary
-        # Now try to behave as if this was a getitem call:
-        for i_dim in range(1, 4):
-            if self.get_dimension_name(i_dim) in self.labels_dimensions.keys() and \
-                attr_name in self.get_dimension_labels(i_dim):
-                return self.slice_data_across_dimension_by_label(attr_name, i_dim)
-        raise AttributeError("%r object has no attribute %r" % (self.__class__.__name__, attr_name))
-
-    def __setattr__(self, attr_name, value):
-        try:
-            super(TimeSeries, self).__setattr__(attr_name, value)
-            return
-        except:
-            # We are here because attr_name is not an attribute of TimeSeries...
-            # TODO: find out if this part works, given that it is not really necessary
-            # Now try to behave as if this was a setitem call:
-            slice_list = [slice(None)]  # for first dimension index, i.e., time
-            for i_dim in range(1, 4):
-                if self.get_dimension_name(i_dim) in self.labels_dimensions.keys() and \
-                        attr_name in self.get_dimension_labels(i_dim):
-                    slice_list.append(attr_name)
-                    self[tuple(slice_list)] = value
-                    return
-                else:
-                    slice_list.append(slice(None))
-            raise AttributeError("%r object has no attribute %r" % (self.__class__.__name__, attr_name))
-
     def swapaxes(self, ax1, ax2):
         labels_ordering = list(self.labels_ordering)
         labels_ordering[ax1] = self.labels_ordering[ax2]
         labels_ordering[ax2] = self.labels_ordering[ax1]
         return self.duplicate(data=numpy.swapaxes(self.data, ax1, ax2), labels_ordering=labels_ordering)
 
+    def configure(self):
+        super(TimeSeries, self).configure()
+        if self.time is None:
+            self.time = numpy.arange(self.start_time, self.end_time + self.sample_period, self.sample_period)
+        else:
+            self.start_time = 0.0
+            self.sample_period = 0.0
+            if len(self.time) > 0:
+                self.start_time = self.time[0]
+            if len(self.time) > 1:
+                self.sample_period = numpy.mean(numpy.diff(self.time))
+        for key, value in self.labels_dimensions.items():
+            self.labels_dimensions[key] = list(value)
+        self.labels_ordering = list(self.labels_ordering)
+
+    def to_tvb_instance(self, datatype=TimeSeriesTVB, **kwargs):
+        return super(TimeSeries, self).to_tvb_instance(datatype, **kwargs)
+
 
 class TimeSeriesBrain(TimeSeries):
 
     def get_source(self):
         if self.labels_ordering[1] not in self.labels_dimensions.keys():
-            logger.error("No state variables are defined for this instance!")
+            self.logger.error("No state variables are defined for this instance!")
             raise ValueError
         if PossibleVariables.SOURCE.value in self.variables_labels:
             return self.get_state_variables_by_label(PossibleVariables.SOURCE.value)
@@ -720,9 +492,6 @@
     @property
     def brain_labels(self):
         return self.space_labels
-
-
-# TODO: Slicing should also slice Connectivity, Surface, Volume, Sensors etc accordingly...
 
 
 class TimeSeriesRegion(TimeSeriesBrain, TimeSeriesRegionTVB):
@@ -791,7 +560,8 @@
     def configure(self):
         super(TimeSeriesSensors, self).configure()
         if isinstance(self.sensors, Sensors) and not isinstance(self.sensors, SensorsEEG):
-            logger.warn("Creating %s with sensors of type %s!" % (self.__class__.__name__, self.sensors.__class__.__name__))
+            self.logger.warning(
+                "Creating %s with sensors of type %s!" % (self.__class__.__name__, self.sensors.__class__.__name__))
 
     @property
     def EEGsensor_labels(self):
@@ -799,6 +569,23 @@
 
     def to_tvb_instance(self, **kwargs):
         return super(TimeSeriesEEG, self).to_tvb_instance(TimeSeriesEEGTVB, **kwargs)
+
+
+class TimeSeriesMEG(TimeSeriesSensors, TimeSeriesMEGTVB):
+    title = Attr(str, default="MEG Time Series")
+
+    def configure(self):
+        super(TimeSeriesSensors, self).configure()
+        if isinstance(self.sensors, Sensors) and not isinstance(self.sensors, SensorsMEG):
+            self.logger.warning(
+                "Creating %s with sensors of type %s!" % (self.__class__.__name__, self.sensors.__class__.__name__))
+
+    @property
+    def MEGsensor_labels(self):
+        return self.space_labels
+
+    def to_tvb_instance(self, **kwargs):
+        return super(TimeSeriesMEG, self).to_tvb_instance(TimeSeriesMEGTVB, **kwargs)
 
 
 class TimeSeriesSEEG(TimeSeriesSensors, TimeSeriesSEEGTVB):
@@ -807,7 +594,8 @@
     def configure(self):
         super(TimeSeriesSensors, self).configure()
         if isinstance(self.sensors, Sensors) and not isinstance(self.sensors, SensorsInternal):
-            logger.warn("Creating %s with sensors of type %s!" % (self.__class__.__name__, self.sensors.__class__.__name__))
+            self.logger.warning(
+                "Creating %s with sensors of type %s!" % (self.__class__.__name__, self.sensors.__class__.__name__))
 
     @property
     def SEEGsensor_labels(self):
@@ -815,22 +603,6 @@
 
     def to_tvb_instance(self, **kwargs):
         return super(TimeSeriesSEEG, self).to_tvb_instance(TimeSeriesSEEGTVB, **kwargs)
-
-
-class TimeSeriesMEG(TimeSeriesSensors, TimeSeriesMEGTVB):
-    title = Attr(str, default="MEG Time Series")
-
-    def configure(self):
-        super(TimeSeriesSensors, self).configure()
-        if isinstance(self.sensors, Sensors) and not isinstance(self.sensors, SensorsMEG):
-            logger.warn("Creating %s with sensors of type %s!" % (self.__class__.__name__, self.sensors.__class__.__name__))
-
-    @property
-    def MEGsensor_labels(self):
-        return self.space_labels
-
-    def to_tvb_instance(self, **kwargs):
-        return super(TimeSeriesMEG, self).to_tvb_instance(TimeSeriesMEGTVB, **kwargs)
 
 
 TimeSeriesDict = {TimeSeries.__name__: TimeSeries,
